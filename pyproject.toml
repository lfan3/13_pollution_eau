--- conflicted
+++ resolved
@@ -5,24 +5,8 @@
 readme = "README.md"
 requires-python = ">=3.12"
 dependencies = [
-<<<<<<< HEAD
-    "click>=8.1.8",
-    "duckdb>=1.1.3",
-    "duckdb-engine>=0.15.0",
-    "ipykernel>=6.29.5",
-    "ipython>=8.31.0",
-    "ipython-sql>=0.5.0",
-    "jupysql>=0.10.17",
-    "matplotlib>=3.10.0",
-    "pandas>=2.2.3",
-    "requests>=2.32.3",
-    "jupyter>=1.1.0",
-    "boto3==1.34.11",
-    "python-dotenv>=1.0.1",
-    "pre-commit>=4.1.0",
     "beautifulsoup4>=4.12.3",
     "selenium>=4.28.1",
-=======
    
     "click>=8.1.8,<9",
     "duckdb>=1.1.3,<2",
@@ -38,7 +22,6 @@
     "boto3==1.34.11,<2",
     "python-dotenv>=1.0.1,<2",
     "ibis-framework[duckdb]>=9.5.0,<10",
->>>>>>> bca122b8
 ]
 
 [dependency-groups]
