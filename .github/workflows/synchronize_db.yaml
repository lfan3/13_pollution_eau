name: 🔄 Synchronize Production DB to storage

on:
  schedule:
    # Execute pipeline every 1st and 15th of the month at 10:00 AM
    - cron: '0 10 1,15 * *'

  workflow_dispatch:
    inputs:
      reason:
        description: 'Raison de la synchronisation'
        required: true
        type: string
        default: 'Mise à jour manuelle de la base de données'

env:
  ENV: prod
  SCW_ACCESS_KEY: ${{ secrets.SCW_ACCESS_KEY }}
  SCW_SECRET_KEY: ${{ secrets.SCW_SECRET_KEY }}

jobs:
  sync_prod_database:
    runs-on: ubuntu-latest

    steps:
    - name: Checkout code
      uses: actions/checkout@v3

    - name: Install a specific version of uv
      uses: astral-sh/setup-uv@v5
      with:
        version: ">=0.4.0"

    - name: Install dependencies
      run: uv sync 

    - name: Download production database from Storage
      run: |
        uv run pipelines/run.py run download_database

    - name: Update production database
      run: |
        uv run pipelines/run.py run build_database --refresh-type all --check-update

    - name: Install dbt dependencies
      run: |
        cd dbt_
        uv run dbt deps || { echo "dbt deps failed"; exit 1; }
    
    - name: Create tables/views in dbt
      run: |
        cd dbt_
<<<<<<< HEAD
        uv run dbt run || { echo "dbt run failed"; exit 1; }

    - name: Seed data in dbt
      run: |
        cd dbt_
        uv run dbt seed || { echo "dbt seed failed"; exit 1; }
    
    - name: Test the data quality in dbt
      run: |
        cd dbt_
        uv run dbt test || { echo "dbt test failed"; exit 1; }
    
=======
        uv run dbt build || { echo "dbt build failed"; exit 1; }

>>>>>>> e9732249
    - name: Upload production database to Storage
      run: |
        uv run pipelines/run.py run upload_database
      if: success()

    - name: Create Issue if Failed
      if: failure()
      uses: actions/github-script@v6
      with:
        script: |
          github.rest.issues.create({
            owner: context.repo.owner,
            repo: context.repo.name,
            title: '❌ Échec de la synchronisation de la base de données',
            body: `La synchronisation de la base de données a échoué.\n\nVoir les détails : ${context.serverUrl}/${context.repo.owner}/${context.repo.name}/actions/runs/${context.runId}`,
            labels: ['bug', 'database']
          })<|MERGE_RESOLUTION|>--- conflicted
+++ resolved
@@ -50,23 +50,8 @@
     - name: Create tables/views in dbt
       run: |
         cd dbt_
-<<<<<<< HEAD
-        uv run dbt run || { echo "dbt run failed"; exit 1; }
-
-    - name: Seed data in dbt
-      run: |
-        cd dbt_
-        uv run dbt seed || { echo "dbt seed failed"; exit 1; }
-    
-    - name: Test the data quality in dbt
-      run: |
-        cd dbt_
-        uv run dbt test || { echo "dbt test failed"; exit 1; }
-    
-=======
         uv run dbt build || { echo "dbt build failed"; exit 1; }
 
->>>>>>> e9732249
     - name: Upload production database to Storage
       run: |
         uv run pipelines/run.py run upload_database
